--- conflicted
+++ resolved
@@ -493,13 +493,8 @@
         catalog
             .repositories()
             .await
-<<<<<<< HEAD
-            .kafka_topics()
+            .topics()
             .create_or_get("iox-shared")
-=======
-            .topics()
-            .create_or_get("iox_shared")
->>>>>>> c59dd017
             .await
             .expect("topic created");
         let (connection, _join_handle, _requests) = create_test_shard_service(MapToShardResponse {
@@ -584,13 +579,8 @@
             .start_transaction()
             .await
             .expect("started transaction");
-<<<<<<< HEAD
-        txn.kafka_topics()
+        txn.topics()
             .create_or_get("iox-shared")
-=======
-        txn.topics()
-            .create_or_get("iox_shared")
->>>>>>> c59dd017
             .await
             .expect("topic created");
         let (connection, _join_handle, _requests) = create_test_shard_service(MapToShardResponse {
@@ -694,13 +684,8 @@
             .start_transaction()
             .await
             .expect("started transaction");
-<<<<<<< HEAD
-        txn.kafka_topics()
+        txn.topics()
             .create_or_get("iox-shared")
-=======
-        txn.topics()
-            .create_or_get("iox_shared")
->>>>>>> c59dd017
             .await
             .expect("topic created");
         let (connection, _join_handle, _requests) = create_test_shard_service(MapToShardResponse {
@@ -780,13 +765,8 @@
             .start_transaction()
             .await
             .expect("started transaction");
-<<<<<<< HEAD
-        txn.kafka_topics()
+        txn.topics()
             .create_or_get("iox-shared")
-=======
-        txn.topics()
-            .create_or_get("iox_shared")
->>>>>>> c59dd017
             .await
             .expect("topic created");
         let (connection, _join_handle, _requests) = create_test_shard_service(MapToShardResponse {
@@ -864,13 +844,8 @@
         catalog
             .repositories()
             .await
-<<<<<<< HEAD
-            .kafka_topics()
+            .topics()
             .create_or_get("iox-shared")
-=======
-            .topics()
-            .create_or_get("iox_shared")
->>>>>>> c59dd017
             .await
             .expect("topic created");
         let (connection, _join_handle, _requests) = create_test_shard_service(MapToShardResponse {
@@ -919,13 +894,8 @@
         catalog
             .repositories()
             .await
-<<<<<<< HEAD
-            .kafka_topics()
+            .topics()
             .create_or_get("iox-shared")
-=======
-            .topics()
-            .create_or_get("iox_shared")
->>>>>>> c59dd017
             .await
             .expect("topic created");
         let (connection, _join_handle, _requests) = create_test_shard_service(MapToShardResponse {
