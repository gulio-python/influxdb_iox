//! This module implements the `remote partition` CLI subcommand

use bytes::Bytes;
use clap_blocks::object_store::{make_object_store, ObjectStoreType};
use clap_blocks::{catalog_dsn::CatalogDsnConfig, object_store::ObjectStoreConfig};
use data_types::{
    ColumnId, ColumnSet, ColumnType, NamespaceId, NamespaceSchema as CatalogNamespaceSchema,
    ParquetFile as CatalogParquetFile, ParquetFileParams, PartitionId, SequenceNumber, ShardId,
    ShardIndex, TableId, Timestamp,
};
use futures::future::join_all;
use influxdb_iox_client::{
    catalog::{
        self,
        generated_types::{ParquetFile, Partition},
    },
    connection::Connection,
    schema::{self, generated_types::NamespaceSchema},
    store,
};
use iox_catalog::interface::{get_schema_by_name, Catalog};
use parquet_file::ParquetFilePath;
use std::sync::Arc;
use thiserror::Error;
use tokio_stream::StreamExt;
use uuid::Uuid;

#[allow(clippy::enum_variant_names)]
#[derive(Debug, Error)]
pub enum Error {
    #[error("JSON Serialization error: {0}")]
    Serde(#[from] serde_json::Error),

    #[error("Client error: {0}")]
    ClientError(#[from] influxdb_iox_client::error::Error),

    #[error("Catalog DSN error: {0}")]
    CatalogDsn(#[from] clap_blocks::catalog_dsn::Error),

    #[error("Cannot parse object store config: {0}")]
    ObjectStoreParsing(#[from] clap_blocks::object_store::ParseError),

    #[error("Catalog error: {0}")]
    Catalog(#[from] iox_catalog::interface::Error),

    #[error("Object store error: {0}")]
    ObjectStore(#[from] object_store::Error),

    #[error("Namespace not found")]
    NamespaceNotFound,

    #[error("Table not found")]
    TableNotFound,

    #[error("Partition not found")]
    PartitionNotFound,

    #[error(
        "The object store is configured to store files in memory which is \
        unlikely to be useful - try passing --object-store=file"
    )]
    SillyObjectStoreConfig,
}

/// Manage IOx chunks
#[derive(Debug, clap::Parser)]
pub struct Config {
    #[clap(subcommand)]
    command: Command,
}

/// Show the parqet_files of a partition
#[derive(Debug, clap::Parser)]
struct Show {
    /// The id of the partition
    #[clap(action)]
    id: i64,
}

/// Pull the schema and partition parquet files into the local catalog and object store
#[derive(Debug, clap::Parser)]
struct Pull {
    #[clap(flatten)]
    catalog_dsn: CatalogDsnConfig,

    #[clap(flatten)]
    object_store: ObjectStoreConfig,

    /// The namespace we're getting the partition from
    #[clap(action)]
    namespace: String,

    /// The table name
    #[clap(action)]
    table: String,

    /// The partition key
    #[clap(action)]
    partition_key: String,
}

/// All possible subcommands for partition
#[derive(Debug, clap::Parser)]
enum Command {
    Show(Show),
    Pull(Box<Pull>),
}

pub async fn command(connection: Connection, config: Config) -> Result<(), Error> {
    match config.command {
        Command::Show(show) => {
            let mut client = catalog::Client::new(connection);
            let files = client.get_parquet_files_by_partition_id(show.id).await?;
            println!("{}", serde_json::to_string_pretty(&files)?);

            Ok(())
        }
        Command::Pull(pull) => {
            let metrics = Arc::new(metric::Registry::new());
            let catalog = pull.catalog_dsn.get_catalog("cli", metrics).await?;
            let mut schema_client = schema::Client::new(connection.clone());
            println!(
                "getting schema from remote for namespace {}",
                pull.namespace
            );
            let schema = schema_client.get_schema(&pull.namespace).await?;
            let table_id = schema
                .tables
                .iter()
                .find(|(table_name, _)| *table_name == &pull.table)
                .map(|(_, t)| t.id)
                .ok_or(Error::TableNotFound)?;
            let schema = load_schema(&catalog, &pull.namespace, &schema).await?;

            println!("getting partitions from remote for table {}", pull.table);
            let mut catalog_client = catalog::Client::new(connection.clone());
            let partitions = catalog_client.get_partitions_by_table_id(table_id).await?;
            let partition = partitions
                .into_iter()
                .find(|p| p.key == pull.partition_key)
                .ok_or(Error::PartitionNotFound)?;

            let partition_mapping =
                load_partition(&catalog, &schema, &pull.table, &partition).await?;

            match &pull.object_store.object_store {
                None | Some(ObjectStoreType::Memory | ObjectStoreType::MemoryThrottled) => {
                    return Err(Error::SillyObjectStoreConfig);
                }
                _ => {}
            }

            let object_store =
                make_object_store(&pull.object_store).map_err(Error::ObjectStoreParsing)?;

            println!(
                "getting parquet files from remote for partiton {}",
                partition.key
            );
            let parquet_files = catalog_client
                .get_parquet_files_by_partition_id(partition_mapping.remote_partition_id)
                .await?;

            let parquet_files =
                load_parquet_files(&catalog, schema.id, partition_mapping, parquet_files).await?;

            let mut handles = vec![];
            let store_client = store::Client::new(connection);
            for parquet_file in parquet_files {
                let path = ParquetFilePath::new(
                    parquet_file.namespace_id,
                    parquet_file.table_id,
                    parquet_file.shard_id,
                    parquet_file.partition_id,
                    parquet_file.object_store_id,
                );
                let path = path.object_store_path();
                match object_store.get(&path).await {
                    Ok(_) => {
                        println!(
                            "skipping file {} already in the local object store",
                            parquet_file.object_store_id
                        );
                    }
                    Err(object_store::Error::NotFound { .. }) => {
                        println!("getting file {} from remote", parquet_file.object_store_id);
                        let object_store = Arc::clone(&object_store);
                        let mut store_client = store_client.clone();
                        let task = tokio::task::spawn(async move {
                            let mut res = store_client
                                .get_parquet_file_by_object_store_id(
                                    parquet_file.object_store_id.to_string(),
                                )
                                .await
                                .expect("error getting file from remote");
                            let mut bytes = Vec::new();

                            while let Some(Ok(next)) = res.next().await {
                                bytes.extend_from_slice(next.data.as_ref())
                            }
                            let bytes = Bytes::from(bytes);
                            object_store
                                .put(&path, bytes)
                                .await
                                .expect("error putting file in object store");
                            println!(
                                "wrote file {} to object store",
                                parquet_file.object_store_id
                            );
                        });
                        handles.push(task);
                    }
                    e => return Err(Error::ObjectStore(e.unwrap_err())),
                }
            }

            join_all(handles)
                .await
                .into_iter()
                .collect::<Result<Vec<_>, _>>()
                .expect("worker thread crashed");

            Ok(())
        }
    }
}

<<<<<<< HEAD
const KAFKA_NAME: &str = "iox-shared";
const KAFKA_PARTITION: i32 = 0;
const QUERY_POOL: &str = "iox-shared";
=======
const TOPIC_NAME: &str = "iox_shared";
const SHARD_INDEX: ShardIndex = ShardIndex::new(0);
const QUERY_POOL: &str = "iox_shared";
>>>>>>> c59dd017

// loads the protobuf namespace schema returned from a remote IOx server into the passed in
// catalog. It does this based on namespace, table, and column names, not IDs. It also inserts
// a topic and query pool for the namespace to use, which aren't for real use, but just
// to make the loaded schema work.
async fn load_schema(
    catalog: &Arc<dyn Catalog>,
    namespace: &str,
    schema: &NamespaceSchema,
) -> Result<CatalogNamespaceSchema, Error> {
    let mut repos = catalog.repositories().await;
    let topic = repos.topics().create_or_get(TOPIC_NAME).await?;
    let query_pool = repos.query_pools().create_or_get(QUERY_POOL).await?;
    // ensure there's a shard for this partition so it can be used later
    let _shard = repos.shards().create_or_get(&topic, SHARD_INDEX).await?;

    let namespace = match repos
        .namespaces()
        .create(namespace, "inf", topic.id, query_pool.id)
        .await
    {
        Ok(n) => n,
        Err(iox_catalog::interface::Error::NameExists { .. }) => repos
            .namespaces()
            .get_by_name(namespace)
            .await?
            .ok_or(Error::NamespaceNotFound)?,
        e => e?,
    };
    println!("namespace {} loaded into local catalog", &namespace.name);

    for (table_name, table_schema) in &schema.tables {
        let table = repos
            .tables()
            .create_or_get(table_name, namespace.id)
            .await?;
        for (column_name, column_schema) in &table_schema.columns {
            let column_type: ColumnType = column_schema
                .column_type()
                .try_into()
                .expect("column type from remote not valid");
            let _column = repos
                .columns()
                .create_or_get(column_name, table.id, column_type)
                .await?;
        }
        let column_names = &table_schema
            .columns
            .keys()
            .map(|k| k.to_string())
            .collect::<Vec<_>>()
            .join(", ");
        println!(
            "table {} with columns {} loaded into local catalog",
            table_name, column_names
        );
    }

    let full_inserted_schema = get_schema_by_name(&namespace.name, repos.as_mut()).await?;

    Ok(full_inserted_schema)
}

// this function will get the table from the schema and insert a record in the catalog for the
// partition and return the mapping information that can be used to get parquet file records and
// the files.
async fn load_partition(
    catalog: &Arc<dyn Catalog>,
    schema: &CatalogNamespaceSchema,
    table_name: &str,
    remote_partition: &Partition,
) -> Result<PartitionMapping, Error> {
    let mut repos = catalog.repositories().await;
    let topic = repos
        .topics()
        .get_by_name(TOPIC_NAME)
        .await?
        .expect("topic should have been inserted earlier");
    let shard = repos
        .shards()
        .get_by_topic_id_and_shard_index(topic.id, SHARD_INDEX)
        .await?
        .expect("shard should have been inserted earlier");
    let table = schema
        .tables
        .get(table_name)
        .expect("table should have been loaded");
    let partition = repos
        .partitions()
        .create_or_get(remote_partition.key.clone().into(), shard.id, table.id)
        .await?;

    Ok(PartitionMapping {
        shard_id: shard.id,
        table_id: table.id,
        partition_id: partition.id,
        remote_partition_id: remote_partition.id,
    })
}

async fn load_parquet_files(
    catalog: &Arc<dyn Catalog>,
    namespace_id: NamespaceId,
    partition_mapping: PartitionMapping,
    parquet_files: Vec<ParquetFile>,
) -> Result<Vec<CatalogParquetFile>, Error> {
    let mut repos = catalog.repositories().await;

    let mut files = Vec::with_capacity(parquet_files.len());
    for p in parquet_files {
        let uuid = Uuid::parse_str(&p.object_store_id).expect("object store id should be valid");
        let parquet_file = match repos.parquet_files().get_by_object_store_id(uuid).await? {
            Some(f) => {
                println!("found file {} in catalog", uuid);
                f
            }
            None => {
                println!("creating file {} in catalog", uuid);
                let params = ParquetFileParams {
                    shard_id: partition_mapping.shard_id,
                    namespace_id,
                    table_id: partition_mapping.table_id,
                    partition_id: partition_mapping.partition_id,
                    object_store_id: uuid,
                    max_sequence_number: SequenceNumber::new(p.max_sequence_number),
                    min_time: Timestamp::new(p.min_time),
                    max_time: Timestamp::new(p.max_time),
                    file_size_bytes: p.file_size_bytes,
                    row_count: p.row_count,
                    compaction_level: p
                        .compaction_level
                        .try_into()
                        .expect("compaction level should be valid"),
                    created_at: Timestamp::new(p.created_at),
                    column_set: ColumnSet::new(p.column_set.into_iter().map(ColumnId::new)),
                };

                repos.parquet_files().create(params).await?
            }
        };

        files.push(parquet_file);
    }

    Ok(files)
}

// keeps a mapping of the locally created partition and shard to the remote partition id
struct PartitionMapping {
    shard_id: ShardId,
    table_id: TableId,
    partition_id: PartitionId,
    remote_partition_id: i64,
}

#[cfg(test)]
mod tests {
    use super::*;
    use data_types::{ColumnType, CompactionLevel, ParquetFileId};
    use influxdb_iox_client::schema::generated_types::*;
    use iox_catalog::mem::MemCatalog;
    use std::collections::HashMap;

    #[tokio::test]
    async fn load_schema_fresh() {
        let metrics = Arc::new(metric::Registry::new());
        let catalog: Arc<dyn Catalog> = Arc::new(MemCatalog::new(Arc::clone(&metrics)));

        let schema = NamespaceSchema {
            id: 1,
            topic_id: 1,
            query_pool_id: 1,
            tables: HashMap::from([(
                "table1".to_string(),
                TableSchema {
                    id: 1,
                    columns: HashMap::from([(
                        "col1".to_string(),
                        ColumnSchema {
                            id: 1,
                            column_type: 1,
                        },
                    )]),
                },
            )]),
        };
        let res = load_schema(&catalog, "foo", &schema).await.unwrap();

        assert_eq!(res.tables.len(), 1);
        let table = res.tables.get("table1").unwrap();
        assert_eq!(table.columns.len(), 1);
        let column = table.columns.get("col1").unwrap();
        let column_type: ColumnType = 1.try_into().unwrap();
        assert_eq!(column.column_type, column_type);
    }

    #[tokio::test]
    async fn load_schema_update() {
        let metrics = Arc::new(metric::Registry::new());
        let catalog: Arc<dyn Catalog> = Arc::new(MemCatalog::new(Arc::clone(&metrics)));

        let schema = NamespaceSchema {
            id: 1,
            topic_id: 1,
            query_pool_id: 1,
            tables: HashMap::from([(
                "table1".to_string(),
                TableSchema {
                    id: 1,
                    columns: HashMap::from([(
                        "col1".to_string(),
                        ColumnSchema {
                            id: 1,
                            column_type: 1,
                        },
                    )]),
                },
            )]),
        };
        assert!(load_schema(&catalog, "foo", &schema).await.is_ok());

        let schema = NamespaceSchema {
            id: 1,
            topic_id: 1,
            query_pool_id: 1,
            tables: HashMap::from([
                (
                    "newtable".to_string(),
                    TableSchema {
                        id: 2,
                        columns: HashMap::from([(
                            "col1".to_string(),
                            ColumnSchema {
                                id: 3,
                                column_type: 1,
                            },
                        )]),
                    },
                ),
                (
                    "table1".to_string(),
                    TableSchema {
                        id: 1,
                        columns: HashMap::from([
                            (
                                "col1".to_string(),
                                ColumnSchema {
                                    id: 1,
                                    column_type: 1,
                                },
                            ),
                            (
                                "newcol".to_string(),
                                ColumnSchema {
                                    id: 2,
                                    column_type: 2,
                                },
                            ),
                        ]),
                    },
                ),
            ]),
        };

        let res = load_schema(&catalog, "foo", &schema).await.unwrap();

        assert_eq!(res.tables.len(), 2);
        let table = res.tables.get("newtable").unwrap();
        assert_eq!(table.columns.len(), 1);
        let column = table.columns.get("col1").unwrap();
        let column_type: ColumnType = 1.try_into().unwrap();
        assert_eq!(column.column_type, column_type);
        let table = res.tables.get("table1").unwrap();
        assert_eq!(table.columns.len(), 2);
        let column = table.columns.get("newcol").unwrap();
        let column_type: ColumnType = 2.try_into().unwrap();
        assert_eq!(column.column_type, column_type);
    }

    #[tokio::test]
    async fn load_parquet_files() {
        let metrics = Arc::new(metric::Registry::new());
        let catalog: Arc<dyn Catalog> = Arc::new(MemCatalog::new(Arc::clone(&metrics)));
        let shard;
        let namespace;
        let table;
        let partition;

        {
            let mut repos = catalog.repositories().await;
            let topic = repos.topics().create_or_get(TOPIC_NAME).await.unwrap();
            let query_pool = repos.query_pools().create_or_get(QUERY_POOL).await.unwrap();
            shard = repos
                .shards()
                .create_or_get(&topic, SHARD_INDEX)
                .await
                .unwrap();
            namespace = repos
                .namespaces()
                .create("load_parquet_files", "", topic.id, query_pool.id)
                .await
                .unwrap();
            table = repos
                .tables()
                .create_or_get("pftable", namespace.id)
                .await
                .unwrap();
            partition = repos
                .partitions()
                .create_or_get("1970-01-01".into(), shard.id, table.id)
                .await
                .unwrap();
        }

        let partition_mapping = PartitionMapping {
            shard_id: shard.id,
            table_id: table.id,
            partition_id: partition.id,
            remote_partition_id: 4,
        };

        let object_store_id = uuid::Uuid::new_v4();
        let max_sequence_number = SequenceNumber::new(23);
        let min_time = Timestamp::new(123);
        let max_time = Timestamp::new(456);
        let file_size_bytes = 10;
        let row_count = 51;
        let created_at = Timestamp::new(555);

        let files = super::load_parquet_files(
            &catalog,
            namespace.id,
            partition_mapping,
            vec![ParquetFile {
                id: 98,
                shard_id: 100,
                namespace_id: 100,
                table_id: 100,
                partition_id: 100,
                object_store_id: object_store_id.to_string(),
                max_sequence_number: max_sequence_number.get(),
                min_time: min_time.get(),
                max_time: max_time.get(),
                to_delete: 0,
                file_size_bytes,
                row_count,
                compaction_level: CompactionLevel::Initial as i32,
                created_at: created_at.get(),
                column_set: vec![1, 2],
            }],
        )
        .await
        .unwrap();

        // the inserted parquet file should have shard, namespace, table, and partition ids
        // that match with the ones in the catalog, not the remote. The other values should
        // match those of the remote.
        let expected = vec![CatalogParquetFile {
            id: ParquetFileId::new(1),
            shard_id: shard.id,
            namespace_id: namespace.id,
            table_id: table.id,
            partition_id: partition.id,
            object_store_id,
            max_sequence_number,
            min_time,
            max_time,
            to_delete: None,
            file_size_bytes,
            row_count,
            compaction_level: CompactionLevel::Initial,
            created_at,
            column_set: ColumnSet::new([ColumnId::new(1), ColumnId::new(2)]),
        }];
        assert_eq!(expected, files);
    }
}<|MERGE_RESOLUTION|>--- conflicted
+++ resolved
@@ -225,15 +225,9 @@
     }
 }
 
-<<<<<<< HEAD
-const KAFKA_NAME: &str = "iox-shared";
-const KAFKA_PARTITION: i32 = 0;
+const TOPIC_NAME: &str = "iox-shared";
+const SHARD_INDEX: ShardIndex = ShardIndex::new(0);
 const QUERY_POOL: &str = "iox-shared";
-=======
-const TOPIC_NAME: &str = "iox_shared";
-const SHARD_INDEX: ShardIndex = ShardIndex::new(0);
-const QUERY_POOL: &str = "iox_shared";
->>>>>>> c59dd017
 
 // loads the protobuf namespace schema returned from a remote IOx server into the passed in
 // catalog. It does this based on namespace, table, and column names, not IDs. It also inserts
