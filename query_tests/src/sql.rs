--- conflicted
+++ resolved
@@ -946,9 +946,9 @@
     run_sql_test_case(
         scenarios::delete::TwoDeleteMultiExprsFromOsOneMeasurementOneChunk {},
         "SELECT * from cpu",
-<<<<<<< HEAD
-        &expected
-    );
+        &expected,
+    )
+    .await;
 }
 
 #[tokio::test]
@@ -972,9 +972,4 @@
         "SELECT * from cpu",
         &expected
     );
-=======
-        &expected,
-    )
-    .await;
->>>>>>> b4654140
 }