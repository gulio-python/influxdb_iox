--- conflicted
+++ resolved
@@ -133,15 +133,7 @@
             let metrics = Arc::new(metric::Registry::default());
             let catalog = Arc::new(MemCatalog::new(metrics));
             let mut repos = catalog.repositories().await;
-<<<<<<< HEAD
-            let kafka = repos
-                .kafka_topics()
-                .create_or_get("iox-shared")
-                .await
-                .unwrap();
-=======
-            let topic = repos.topics().create_or_get("iox_shared").await.unwrap();
->>>>>>> c59dd017
+            let topic = repos.topics().create_or_get("iox-shared").await.unwrap();
             let pool = repos
                 .query_pools()
                 .create_or_get("iox-shared")
@@ -218,15 +210,7 @@
             let metrics = Arc::new(metric::Registry::default());
             let catalog = Arc::new(MemCatalog::new(metrics));
             let mut repos = catalog.repositories().await;
-<<<<<<< HEAD
-            let kafka = repos
-                .kafka_topics()
-                .create_or_get("iox-shared")
-                .await
-                .unwrap();
-=======
-            let topic = repos.topics().create_or_get("iox_shared").await.unwrap();
->>>>>>> c59dd017
+            let topic = repos.topics().create_or_get("iox-shared").await.unwrap();
             let pool = repos
                 .query_pools()
                 .create_or_get("iox-shared")
