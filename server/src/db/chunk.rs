use std::{
    collections::{BTreeMap, BTreeSet},
    sync::Arc,
};

use snafu::{ResultExt, Snafu};

use datafusion::physical_plan::SendableRecordBatchStream;
use datafusion_util::MemoryStream;
use internal_types::{schema::Schema, selection::Selection};
use mutable_buffer::chunk::snapshot::ChunkSnapshot;
use object_store::path::Path;
use observability_deps::tracing::debug;
use parquet_file::chunk::Chunk as ParquetChunk;
use query::{exec::stringset::StringSet, predicate::Predicate, PartitionChunk};
use read_buffer::Chunk as ReadBufferChunk;

use super::{pred::to_read_buffer_predicate, streams::ReadFilterResultsStream};

#[derive(Debug, Snafu)]
pub enum Error {
    #[snafu(display("Mutable Buffer Chunk Error: {}", source))]
    MutableBufferChunk {
        source: mutable_buffer::chunk::snapshot::Error,
    },

    #[snafu(display("Read Buffer Error in chunk {}: {}", chunk_id, source))]
    ReadBufferChunkError {
        source: read_buffer::Error,
        chunk_id: u32,
    },

    #[snafu(display("Read Buffer Error in chunk {}: {}", chunk_id, msg))]
    ReadBufferError { chunk_id: u32, msg: String },

    #[snafu(display("Parquet File Error in chunk {}: {}", chunk_id, source))]
    ParquetFileChunkError {
        source: parquet_file::chunk::Error,
        chunk_id: u32,
    },

    #[snafu(display("Internal error restricting schema: {}", source))]
    InternalSelectingSchema {
        source: internal_types::schema::Error,
    },

    #[snafu(display("Predicate conversion error: {}", source))]
    PredicateConversion { source: super::pred::Error },

    #[snafu(display(
        "Internal error: mutable buffer does not support predicate pushdown, but got: {:?}",
        predicate
    ))]
    InternalPredicateNotSupported { predicate: Predicate },

    #[snafu(display("internal error creating plan: {}", source))]
    InternalPlanCreation {
        source: datafusion::error::DataFusionError,
    },

    #[snafu(display("arrow conversion error: {}", source))]
    ArrowConversion { source: arrow::error::ArrowError },
}
pub type Result<T, E = Error> = std::result::Result<T, E>;

/// A IOx DatabaseChunk can come from one of three places:
/// MutableBuffer, ReadBuffer, or a ParquetFile
#[derive(Debug)]
pub struct DbChunk {
    id: u32,
    state: State,
}

#[derive(Debug)]
enum State {
    MutableBuffer {
        chunk: Arc<ChunkSnapshot>,
    },
    ReadBuffer {
        chunk: Arc<ReadBufferChunk>,
        partition_key: Arc<str>,
    },
    ParquetFile {
        chunk: Arc<ParquetChunk>,
    },
}

impl DbChunk {
    /// Create a DBChunk snapshot of the catalog chunk
    pub fn snapshot(chunk: &super::catalog::chunk::Chunk) -> Arc<Self> {
        let partition_key = Arc::from(chunk.key());

        use super::catalog::chunk::ChunkState;

        let state = match chunk.state() {
            ChunkState::Invalid => {
                panic!("Invalid internal state");
            }
            ChunkState::Open(chunk) => State::MutableBuffer {
                chunk: chunk.snapshot(),
            },
            ChunkState::Closed(chunk) => State::MutableBuffer {
                chunk: chunk.snapshot(),
            },
            ChunkState::Moved(chunk) => State::ReadBuffer {
                chunk: Arc::clone(chunk),
                partition_key,
            },
            ChunkState::WrittenToObjectStore(chunk, _) => State::ReadBuffer {
                // Since data exists in both read buffer and object store, we should
                // snapshot the chunk of read buffer
                chunk: Arc::clone(chunk),
                partition_key,
            },
            ChunkState::ObjectStoreOnly(chunk) => {
                let chunk = Arc::clone(chunk);
                State::ParquetFile { chunk }
            }
        };
        Arc::new(Self {
            id: chunk.id(),
            state,
        })
    }

    /// Return the snapshot of the chunk with type ParquetFile
    /// This function should be only invoked when you know your chunk
    /// is ParquetFile type whose state is  WrittenToObjectStore. The
    /// reason we have this function is because the above snapshot
    /// function always returns the read buffer one for the same state
    pub fn parquet_file_snapshot(chunk: &super::catalog::chunk::Chunk) -> Arc<Self> {
        use super::catalog::chunk::ChunkState;

        let state = match chunk.state() {
            ChunkState::WrittenToObjectStore(_, chunk) => {
                let chunk = Arc::clone(chunk);
                State::ParquetFile { chunk }
            }
            _ => {
                panic!("Internal error: This chunk's state is not WrittenToObjectStore");
            }
        };
        Arc::new(Self {
            id: chunk.id(),
            state,
        })
    }

    /// Return object store paths
    pub fn object_store_paths(&self) -> Vec<Path> {
        match &self.state {
            State::ParquetFile { chunk } => chunk.all_paths(),
            _ => vec![],
        }
    }
}

impl PartitionChunk for DbChunk {
    type Error = Error;

    fn id(&self) -> u32 {
        self.id
    }

    fn all_table_names(&self, known_tables: &mut StringSet) {
        match &self.state {
            State::MutableBuffer { chunk, .. } => {
                known_tables.extend(chunk.table_names(None).cloned())
            }
            State::ReadBuffer { chunk, .. } => {
                // TODO - align APIs so they behave in the same way...
                let rb_names = chunk.all_table_names(known_tables);
                for name in rb_names {
                    known_tables.insert(name);
                }
            }
            State::ParquetFile { chunk, .. } => chunk.all_table_names(known_tables),
        }
    }

    fn table_names(
        &self,
        predicate: &Predicate,
        _known_tables: &StringSet, // TODO: Should this be being used?
    ) -> Result<Option<StringSet>, Self::Error> {
        let names = match &self.state {
            State::MutableBuffer { chunk, .. } => {
                if predicate.has_exprs() {
                    // TODO: Support more predicates
                    return Ok(None);
                }
                chunk.table_names(predicate.range).cloned().collect()
            }
            State::ReadBuffer { chunk, .. } => {
                // If not supported, ReadBuffer can't answer with
                // metadata only
                let rb_predicate = match to_read_buffer_predicate(&predicate) {
                    Ok(rb_predicate) => rb_predicate,
                    Err(e) => {
                        debug!(?predicate, %e, "read buffer predicate not supported for table_names, falling back");
                        return Ok(None);
                    }
                };

                chunk.table_names(&rb_predicate, &BTreeSet::new())
            }
            State::ParquetFile { chunk, .. } => chunk.table_names(predicate.range).collect(),
        };

        // Prune out tables that should not be
        // present (based on additional table restrictions of the Predicate)
        Ok(Some(
            names
                .into_iter()
                .filter(|table_name| predicate.should_include_table(table_name))
                .collect(),
        ))
    }

    fn table_schema(
        &self,
        table_name: &str,
        selection: Selection<'_>,
    ) -> Result<Schema, Self::Error> {
        match &self.state {
            State::MutableBuffer { chunk, .. } => chunk
                .table_schema(table_name, selection)
                .context(MutableBufferChunk),
            State::ReadBuffer { chunk, .. } => {
                // TODO: Andrew -- I think technically this reordering
                // should be happening inside the read buffer, but
                // we'll see when we get to read_filter as the same
                // issue will appear when actually reading columns
                // back
                let needs_sort = matches!(selection, Selection::All);

                // Get the expected output schema for the read_filter operation
                let mut schema = chunk
                    .read_filter_table_schema(table_name, selection)
                    .context(ReadBufferChunkError {
                        chunk_id: self.id(),
                    })?;

                // Ensure the order of the output columns is as
                // specified
                if needs_sort {
                    schema = schema.sort_fields_by_name()
                }

                Ok(schema)
            }
            State::ParquetFile { chunk, .. } => {
                chunk
                    .table_schema(table_name, selection)
                    .context(ParquetFileChunkError {
                        chunk_id: self.id(),
                    })
            }
        }
    }

    fn has_table(&self, table_name: &str) -> bool {
        match &self.state {
            State::MutableBuffer { chunk, .. } => chunk.has_table(table_name),
            State::ReadBuffer { chunk, .. } => chunk.has_table(table_name),
            State::ParquetFile { chunk, .. } => chunk.has_table(table_name),
        }
    }

    fn read_filter(
        &self,
        table_name: &str,
        predicate: &Predicate,
        selection: Selection<'_>,
    ) -> Result<SendableRecordBatchStream, Self::Error> {
<<<<<<< HEAD
        println!("---------- Predicate in read_filter: {:#?}", predicate);

        match self {
            Self::MutableBuffer { chunk, .. } => {
                println!("-------- Execute MUB in read_filter");
=======
        match &self.state {
            State::MutableBuffer { chunk, .. } => {
                if !predicate.is_empty() {
                    return InternalPredicateNotSupported {
                        predicate: predicate.clone(),
                    }
                    .fail();
                }
>>>>>>> d8e258f2
                let batch = chunk
                    .read_filter(table_name, selection)
                    .context(MutableBufferChunk)?;

                Ok(Box::pin(MemoryStream::new(vec![batch])))
            }
<<<<<<< HEAD
            Self::ReadBuffer { chunk, .. } => {
                println!("-------- Execute RUB in read_filter");
=======
            State::ReadBuffer { chunk, .. } => {
>>>>>>> d8e258f2
                // Error converting to a rb_predicate needs to fail
                let rb_predicate =
                    to_read_buffer_predicate(&predicate).context(PredicateConversion)?;

                // Still need this for further debugging. Will be removed when done
                println!(
                    "----------- Read buffer predicate in read_filter: {:#?}",
                    rb_predicate
                );

                let read_results = chunk
                    .read_filter(table_name, rb_predicate, selection)
                    .context(ReadBufferChunkError {
                        chunk_id: self.id(),
                    })?;

                let schema = chunk
                    .read_filter_table_schema(table_name, selection)
                    .context(ReadBufferChunkError {
                        chunk_id: self.id(),
                    })?;

                Ok(Box::pin(ReadFilterResultsStream::new(
                    read_results,
                    schema.into(),
                )))
            }
<<<<<<< HEAD
            Self::ParquetFile { chunk, .. } => {
                println!("-------- Execute PQ in read_filter");
                chunk
                    .read_filter(table_name, predicate, selection)
                    .context(ParquetFileChunkError {
                        chunk_id: chunk.id(),
                    })
            }
=======
            State::ParquetFile { chunk, .. } => chunk
                .read_filter(table_name, predicate, selection)
                .context(ParquetFileChunkError {
                    chunk_id: self.id(),
                }),
>>>>>>> d8e258f2
        }
    }

    fn column_names(
        &self,
        table_name: &str,
        predicate: &Predicate,
        columns: Selection<'_>,
    ) -> Result<Option<StringSet>, Self::Error> {
        match &self.state {
            State::MutableBuffer { chunk, .. } => {
                if !predicate.is_empty() {
                    // TODO: Support predicates
                    return Ok(None);
                }
                Ok(chunk.column_names(table_name, columns))
            }
            State::ReadBuffer { chunk, .. } => {
                let rb_predicate = match to_read_buffer_predicate(&predicate) {
                    Ok(rb_predicate) => rb_predicate,
                    Err(e) => {
                        debug!(?predicate, %e, "read buffer predicate not supported for column_names, falling back");
                        return Ok(None);
                    }
                };

                Ok(Some(
                    chunk
                        .column_names(table_name, rb_predicate, columns, BTreeSet::new())
                        .context(ReadBufferChunkError {
                            chunk_id: self.id(),
                        })?,
                ))
            }
            State::ParquetFile { chunk, .. } => {
                if !predicate.is_empty() {
                    // TODO: Support predicates when MB supports it
                    return Ok(None);
                }
                Ok(chunk.column_names(table_name, columns))
            }
        }
    }

    fn column_values(
        &self,
        table_name: &str,
        column_name: &str,
        predicate: &Predicate,
    ) -> Result<Option<StringSet>, Self::Error> {
        match &self.state {
            State::MutableBuffer { .. } => {
                // There is no advantage to manually implementing this
                // vs just letting DataFusion do its thing
                Ok(None)
            }
            State::ReadBuffer { chunk, .. } => {
                let rb_predicate = match to_read_buffer_predicate(predicate) {
                    Ok(rb_predicate) => rb_predicate,
                    Err(e) => {
                        debug!(?predicate, %e, "read buffer predicate not supported for column_names, falling back");
                        return Ok(None);
                    }
                };

                let mut values = chunk
                    .column_values(
                        table_name,
                        rb_predicate,
                        Selection::Some(&[column_name]),
                        BTreeMap::new(),
                    )
                    .context(ReadBufferChunkError {
                        chunk_id: self.id(),
                    })?;

                // The InfluxRPC frontend only supports getting column values
                // for one column at a time (this is a restriction on the Influx
                // Read gRPC API too). However, the Read Buffer support multiple
                // columns and will return a map - we just need to pull the
                // column out to get the set of values.
                let values = values
                    .remove(column_name)
                    .ok_or_else(|| Error::ReadBufferError {
                        chunk_id: self.id(),
                        msg: format!(
                            "failed to find column_name {:?} in results of tag_values",
                            column_name
                        ),
                    })?;

                Ok(Some(values))
            }
            State::ParquetFile { .. } => {
                // Since DataFusion can read Parquet, there is no advantage to
                // manually implementing this vs just letting DataFusion do its thing
                Ok(None)
            }
        }
    }
}<|MERGE_RESOLUTION|>--- conflicted
+++ resolved
@@ -273,34 +273,26 @@
         predicate: &Predicate,
         selection: Selection<'_>,
     ) -> Result<SendableRecordBatchStream, Self::Error> {
-<<<<<<< HEAD
         println!("---------- Predicate in read_filter: {:#?}", predicate);
 
-        match self {
-            Self::MutableBuffer { chunk, .. } => {
+                
+        match &self.state {
+            State::MutableBuffer { chunk, .. } => {
                 println!("-------- Execute MUB in read_filter");
-=======
-        match &self.state {
-            State::MutableBuffer { chunk, .. } => {
-                if !predicate.is_empty() {
-                    return InternalPredicateNotSupported {
-                        predicate: predicate.clone(),
-                    }
-                    .fail();
-                }
->>>>>>> d8e258f2
+                // if !predicate.is_empty() {
+                //     return InternalPredicateNotSupported {
+                //         predicate: predicate.clone(),
+                //     }
+                //     .fail();
+                // }
                 let batch = chunk
                     .read_filter(table_name, selection)
                     .context(MutableBufferChunk)?;
 
                 Ok(Box::pin(MemoryStream::new(vec![batch])))
             }
-<<<<<<< HEAD
-            Self::ReadBuffer { chunk, .. } => {
+            State::ReadBuffer { chunk, .. } => {
                 println!("-------- Execute RUB in read_filter");
-=======
-            State::ReadBuffer { chunk, .. } => {
->>>>>>> d8e258f2
                 // Error converting to a rb_predicate needs to fail
                 let rb_predicate =
                     to_read_buffer_predicate(&predicate).context(PredicateConversion)?;
@@ -328,22 +320,14 @@
                     schema.into(),
                 )))
             }
-<<<<<<< HEAD
-            Self::ParquetFile { chunk, .. } => {
+            State::ParquetFile { chunk, .. } =>  {
                 println!("-------- Execute PQ in read_filter");
                 chunk
                     .read_filter(table_name, predicate, selection)
                     .context(ParquetFileChunkError {
-                        chunk_id: chunk.id(),
+                        chunk_id: self.id(),
                     })
             }
-=======
-            State::ParquetFile { chunk, .. } => chunk
-                .read_filter(table_name, predicate, selection)
-                .context(ParquetFileChunkError {
-                    chunk_id: self.id(),
-                }),
->>>>>>> d8e258f2
         }
     }
 
